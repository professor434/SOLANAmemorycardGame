--- conflicted
+++ resolved
@@ -1,7 +1,7 @@
-import { LeaderboardManager, Tournament, LeaderboardEntry } from './leaderboard';
+import { LeaderboardManager, Tournament } from './leaderboard';
 import { toast } from 'sonner';
 import { makePayment } from './solana';
-import { Connection, PublicKey } from '@solana/web3.js';
+import { Connection } from '@solana/web3.js';
 import { WalletContextState } from '@solana/wallet-adapter-react';
 
 export interface TournamentPrize {
@@ -12,9 +12,9 @@
 
 // Default prize distribution percentages (0.1% kept for treasury)
 const DEFAULT_PRIZE_DISTRIBUTION: { rank: number; percentage: number }[] = [
-  { rank: 1, percentage: 50 }, // First place: 50% of the prize pool
-  { rank: 2, percentage: 30 }, // Second place: 30% of the prize pool
-  { rank: 3, percentage: 19.9 }, // Third place: 19.9% of the prize pool
+  { rank: 1, percentage: 50 },    // First place: 50% of the prize pool
+  { rank: 2, percentage: 30 },    // Second place: 30% of the prize pool
+  { rank: 3, percentage: 19.9 },  // Third place: 19.9% of the prize pool
 ];
 
 export class TournamentManager {
@@ -34,21 +34,21 @@
         toast.error('Entry fee cannot be negative');
         return null;
       }
-      
+
       if (startTime >= endTime) {
         toast.error('End time must be after start time');
         return null;
       }
-      
+
       const now = new Date();
       let status: 'upcoming' | 'active' | 'completed' = 'upcoming';
-      
+
       if (now >= startTime && now < endTime) {
         status = 'active';
       } else if (now >= endTime) {
         status = 'completed';
       }
-      
+
       // Create tournament
       const tournament = LeaderboardManager.createTournament({
         name,
@@ -56,9 +56,9 @@
         startTime,
         endTime,
         status,
-        difficulty
+        difficulty,
       });
-      
+
       return tournament;
     } catch (error) {
       console.error('Error creating tournament:', error);
@@ -80,42 +80,42 @@
         toast.error('Please connect your wallet to enter the tournament');
         return false;
       }
-      
-      const tournaments = LeaderboardManager.getTournaments();
-      const tournament = tournaments.find(t => t.id === tournamentId);
-      
+
+      const tournaments = LeaderboardManager.getTournaments();
+      const tournament = tournaments.find((t) => t.id === tournamentId);
+
       if (!tournament) {
         toast.error('Tournament not found');
         return false;
       }
-      
+
       if (tournament.status !== 'active') {
         toast.error('This tournament is not currently active');
         return false;
       }
-      
+
       if (tournament.participants.includes(wallet.publicKey.toString())) {
         toast.info('You have already entered this tournament');
         return true;
       }
-      
+
       // Make payment for entry fee
       const paid = await makePayment(connection, wallet, tournament.entryFee);
       if (!paid) {
         return false;
       }
-      
+
       // Add player to tournament
       const success = LeaderboardManager.joinTournament(
-        tournamentId, 
-        wallet.publicKey.toString(), 
+        tournamentId,
+        wallet.publicKey.toString(),
         tournament.entryFee
       );
-      
+
       if (success) {
         toast.success(`You've entered the ${tournament.name} tournament!`);
       }
-      
+
       return success;
     } catch (error) {
       console.error('Error entering tournament:', error);
@@ -128,19 +128,19 @@
    * Get a player's tournament statistics
    */
   static getPlayerTournamentStats(
-    playerWallet: string, 
+    playerWallet: string,
     tournamentId: string
   ): { rank: number; hasEntered: boolean } {
     const tournaments = LeaderboardManager.getTournaments();
-    const tournament = tournaments.find(t => t.id === tournamentId);
-    
+    const tournament = tournaments.find((t) => t.id === tournamentId);
+
     if (!tournament) {
       return { rank: 0, hasEntered: false };
     }
-    
+
     const hasEntered = tournament.participants.includes(playerWallet);
     const rank = LeaderboardManager.getPlayerTournamentRank(playerWallet, tournamentId);
-    
+
     return { rank, hasEntered };
   }
 
@@ -150,15 +150,15 @@
   static calculatePrizeDistribution(tournamentId: string): TournamentPrize[] {
     try {
       const tournaments = LeaderboardManager.getTournaments();
-      const tournament = tournaments.find(t => t.id === tournamentId);
-      
+      const tournament = tournaments.find((t) => t.id === tournamentId);
+
       if (!tournament) {
         return [];
       }
-      
-      return DEFAULT_PRIZE_DISTRIBUTION.map(prize => ({
+
+      return DEFAULT_PRIZE_DISTRIBUTION.map((prize) => ({
         ...prize,
-        amount: (tournament.prizePool * prize.percentage) / 100
+        amount: (tournament.prizePool * prize.percentage) / 100,
       }));
     } catch (error) {
       console.error('Error calculating prize distribution:', error);
@@ -172,26 +172,29 @@
   static endTournament(tournamentId: string): Tournament | null {
     try {
       const tournaments = LeaderboardManager.getTournaments();
-      const tournamentIndex = tournaments.findIndex(t => t.id === tournamentId);
-      
+      const tournamentIndex = tournaments.findIndex((t) => t.id === tournamentId);
+
       if (tournamentIndex === -1) {
         toast.error('Tournament not found');
         return null;
       }
-      
+
       const tournament = tournaments[tournamentIndex];
-      
+
       // Set status to completed
       tournament.status = 'completed';
-      
+
       // Get top players
       const leaderboard = LeaderboardManager.getTournamentLeaderboard(tournamentId);
       tournament.winners = leaderboard.slice(0, 3); // Top 3 winners
-      
+
       // Update tournament
       tournaments[tournamentIndex] = tournament;
-      localStorage.setItem(LeaderboardManager['TOURNAMENTS_STORAGE_KEY'], JSON.stringify(tournaments));
-      
+      localStorage.setItem(
+        (LeaderboardManager as any)['TOURNAMENTS_STORAGE_KEY'],
+        JSON.stringify(tournaments)
+      );
+
       return tournament;
     } catch (error) {
       console.error('Error ending tournament:', error);
@@ -207,34 +210,37 @@
     try {
       const tournaments = LeaderboardManager.getTournaments();
       let updated = false;
-      
+
       const now = new Date();
-      
-      tournaments.forEach(tournament => {
+
+      tournaments.forEach((tournament) => {
         const startTime = new Date(tournament.startTime);
         const endTime = new Date(tournament.endTime);
-        
+
         // Update upcoming to active
         if (tournament.status === 'upcoming' && now >= startTime && now < endTime) {
           tournament.status = 'active';
           updated = true;
         }
-        
+
         // Update active to completed
         if (tournament.status === 'active' && now >= endTime) {
           tournament.status = 'completed';
-          
+
           // Get winners
           const leaderboard = LeaderboardManager.getTournamentLeaderboard(tournament.id);
           tournament.winners = leaderboard.slice(0, 3); // Top 3 winners
-          
+
           updated = true;
         }
       });
-      
+
       // Save if any updates were made
       if (updated) {
-        localStorage.setItem(LeaderboardManager['TOURNAMENTS_STORAGE_KEY'], JSON.stringify(tournaments));
+        localStorage.setItem(
+          (LeaderboardManager as any)['TOURNAMENTS_STORAGE_KEY'],
+          JSON.stringify(tournaments)
+        );
       }
     } catch (error) {
       console.error('Error updating tournament statuses:', error);
@@ -247,25 +253,24 @@
   static getAvailableTournaments(playerWallet?: string): Tournament[] {
     try {
       const tournaments = LeaderboardManager.getTournaments();
-      
+
       // Filter to only show active tournaments
-      const activeTournaments = tournaments.filter(t => t.status === 'active');
-      
+      const activeTournaments = tournaments.filter((t) => t.status === 'active');
+
       if (!playerWallet) {
         return activeTournaments;
       }
-      
+
       // Mark if player has entered each tournament
-      return activeTournaments.map(tournament => ({
+      return activeTournaments.map((tournament) => ({
         ...tournament,
-        hasEntered: tournament.participants.includes(playerWallet)
+        hasEntered: tournament.participants.includes(playerWallet),
       })) as Tournament[];
     } catch (error) {
       console.error('Error getting available tournaments:', error);
       return [];
     }
   }
-<<<<<<< HEAD
 
   /**
    * Get all currently active tournaments
@@ -273,47 +278,12 @@
   static getActiveTournaments(): Tournament[] {
     try {
       const tournaments = LeaderboardManager.getTournaments();
-      return tournaments.filter(t => t.status === 'active');
+      return tournaments.filter((t) => t.status === 'active');
     } catch (error) {
       console.error('Error getting active tournaments:', error);
       return [];
     }
   }
-}
-
-/**
- * Create initial tournaments if none exist
- */
-export function initializeTournaments(): void {
-  try {
-    const existingTournaments = LeaderboardManager.getTournaments();
-
-    if (existingTournaments.length === 0) {
-      // Create a single medium difficulty tournament
-      const now = new Date();
-      const mediumEndTime = new Date(now);
-      mediumEndTime.setDate(now.getDate() + 3);
-      TournamentManager.createTournament(
-        'Medium Tournament',
-        0.1, // 0.1 SOL entry fee
-        now,
-        mediumEndTime,
-        'medium'
-      );
-=======
-
-  /**
-   * Get all currently active tournaments
-   */
-  static getActiveTournaments(): Tournament[] {
-    try {
-      const tournaments = LeaderboardManager.getTournaments();
-      return tournaments.filter(t => t.status === 'active');
-    } catch (error) {
-      console.error('Error getting active tournaments:', error);
-      return [];
-    }
-  }
 
   /**
    * Create initial tournaments if none exist
@@ -324,49 +294,9 @@
       const existingTournaments = LeaderboardManager.getTournaments();
 
       if (existingTournaments.length === 0) {
-        // Create initial tournaments with different difficulties
         const now = new Date();
 
-        // Create an "easy" tournament ending in 1 day
+        // Easy tournament – ends in 1 day
         const easyEndTime = new Date(now);
         easyEndTime.setDate(now.getDate() + 1);
         TournamentManager.createTournament(
-          'Easy Tournament',
-          0.01, // 0.01 SOL entry fee
-          now,
-          easyEndTime,
-          'easy'
-        );
-
-        // Create a "medium" tournament ending in 3 days
-        const mediumEndTime = new Date(now);
-        mediumEndTime.setDate(now.getDate() + 3);
-        TournamentManager.createTournament(
-          'Medium Tournament',
-          0.1, // 0.1 SOL entry fee
-          now,
-          mediumEndTime,
-          'medium'
-        );
-
-        // Create a "hard" tournament ending in 7 days
-        const hardEndTime = new Date(now);
-        hardEndTime.setDate(now.getDate() + 7);
-        TournamentManager.createTournament(
-          'Hard Tournament',
-          0.9, // 0.9 SOL entry fee
-          now,
-          hardEndTime,
-          'hard'
-        );
-      }
-    } catch (error) {
-      console.error('Error initializing tournaments:', error);
->>>>>>> f7cbdd8d
-    }
-  }
-<<<<<<< HEAD
-=======
-
->>>>>>> f7cbdd8d
-}