<<<<<<< HEAD
=======
// src/lib/tournament.ts
>>>>>>> 65f0909f
import { LeaderboardManager, Tournament } from './leaderboard';
import { toast } from 'sonner';
import { makePayment } from './solana';
import { Connection } from '@solana/web3.js';
import { WalletContextState } from '@solana/wallet-adapter-react';

export interface TournamentPrize {
  rank: number;
  percentage: number;
  amount: number;
}

// Default prize distribution percentages (0.1% kept for treasury)
const DEFAULT_PRIZE_DISTRIBUTION: { rank: number; percentage: number }[] = [
<<<<<<< HEAD
  { rank: 1, percentage: 50 },    // First place: 50% of the prize pool
  { rank: 2, percentage: 30 },    // Second place: 30% of the prize pool
  { rank: 3, percentage: 19.9 },  // Third place: 19.9% of the prize pool
=======
  { rank: 1, percentage: 50 },   // First place: 50%
  { rank: 2, percentage: 30 },   // Second place: 30%
  { rank: 3, percentage: 19.9 }, // Third place: 19.9%
>>>>>>> 65f0909f
];

export class TournamentManager {
  /**
   * Create a new tournament with given parameters
   */
  static createTournament(
    name: string,
    entryFee: number,
    startTime: Date,
    endTime: Date,
    difficulty: string
  ): Tournament | null {
    try {
      if (entryFee < 0) {
        toast.error('Entry fee cannot be negative');
        return null;
      }

      if (startTime >= endTime) {
        toast.error('End time must be after start time');
        return null;
      }

      const now = new Date();
      let status: 'upcoming' | 'active' | 'completed' = 'upcoming';

      if (now >= startTime && now < endTime) {
        status = 'active';
      } else if (now >= endTime) {
        status = 'completed';
      }

<<<<<<< HEAD
      // Create tournament
=======
>>>>>>> 65f0909f
      const tournament = LeaderboardManager.createTournament({
        name,
        entryFee,
        startTime,
        endTime,
        status,
        difficulty,
      });

      return tournament;
    } catch (error) {
      console.error('Error creating tournament:', error);
      toast.error('Failed to create tournament');
      return null;
    }
  }

  /**
   * Enter a tournament by paying the entry fee
   */
  static async enterTournament(
    connection: Connection,
    wallet: WalletContextState,
    tournamentId: string
  ): Promise<boolean> {
    try {
      if (!wallet.publicKey) {
        toast.error('Please connect your wallet to enter the tournament');
        return false;
      }

      const tournaments = LeaderboardManager.getTournaments();
      const tournament = tournaments.find((t) => t.id === tournamentId);

      if (!tournament) {
        toast.error('Tournament not found');
        return false;
      }

      if (tournament.status !== 'active') {
        toast.error('This tournament is not currently active');
        return false;
      }

      if (tournament.participants.includes(wallet.publicKey.toString())) {
        toast.info('You have already entered this tournament');
        return true;
      }

<<<<<<< HEAD
      // Make payment for entry fee
=======
>>>>>>> 65f0909f
      const paid = await makePayment(connection, wallet, tournament.entryFee);
      if (!paid) {
        return false;
      }

<<<<<<< HEAD
      // Add player to tournament
=======
>>>>>>> 65f0909f
      const success = LeaderboardManager.joinTournament(
        tournamentId,
        wallet.publicKey.toString(),
        tournament.entryFee
      );

      if (success) {
        toast.success(`You've entered the ${tournament.name} tournament!`);
      }

      return success;
    } catch (error) {
      console.error('Error entering tournament:', error);
      toast.error('Failed to enter tournament');
      return false;
    }
  }

  /**
   * Get a player's tournament statistics
   */
  static getPlayerTournamentStats(
    playerWallet: string,
    tournamentId: string
  ): { rank: number; hasEntered: boolean } {
    const tournaments = LeaderboardManager.getTournaments();
    const tournament = tournaments.find((t) => t.id === tournamentId);

    if (!tournament) {
      return { rank: 0, hasEntered: false };
    }

    const hasEntered = tournament.participants.includes(playerWallet);
    const rank = LeaderboardManager.getPlayerTournamentRank(playerWallet, tournamentId);

    return { rank, hasEntered };
  }

  /**
   * Calculate prize distribution for a tournament
   */
  static calculatePrizeDistribution(tournamentId: string): TournamentPrize[] {
    try {
      const tournaments = LeaderboardManager.getTournaments();
      const tournament = tournaments.find((t) => t.id === tournamentId);

      if (!tournament) {
        return [];
      }

      return DEFAULT_PRIZE_DISTRIBUTION.map((prize) => ({
        ...prize,
        amount: (tournament.prizePool * prize.percentage) / 100,
      }));
    } catch (error) {
      console.error('Error calculating prize distribution:', error);
      return [];
    }
  }

  /**
   * End a tournament and determine winners
   */
  static endTournament(tournamentId: string): Tournament | null {
    try {
      const tournaments = LeaderboardManager.getTournaments();
      const tournamentIndex = tournaments.findIndex((t) => t.id === tournamentId);

      if (tournamentIndex === -1) {
        toast.error('Tournament not found');
        return null;
      }

      const tournament = tournaments[tournamentIndex];

<<<<<<< HEAD
      // Set status to completed
      tournament.status = 'completed';

      // Get top players
      const leaderboard = LeaderboardManager.getTournamentLeaderboard(tournamentId);
      tournament.winners = leaderboard.slice(0, 3); // Top 3 winners

      // Update tournament
      tournaments[tournamentIndex] = tournament;
      localStorage.setItem(
        (LeaderboardManager as any)['TOURNAMENTS_STORAGE_KEY'],
=======
      tournament.status = 'completed';

      const leaderboard = LeaderboardManager.getTournamentLeaderboard(tournamentId);
      tournament.winners = leaderboard.slice(0, 3);

      tournaments[tournamentIndex] = tournament;
      localStorage.setItem(
        (LeaderboardManager as any).TOURNAMENTS_STORAGE_KEY,
>>>>>>> 65f0909f
        JSON.stringify(tournaments)
      );

      return tournament;
    } catch (error) {
      console.error('Error ending tournament:', error);
      return null;
    }
  }

  /**
   * Check and update tournament statuses
   */
  static checkAndUpdateTournaments(): void {
    try {
      const tournaments = LeaderboardManager.getTournaments();
      let updated = false;
<<<<<<< HEAD

=======
>>>>>>> 65f0909f
      const now = new Date();

      tournaments.forEach((tournament) => {
        const startTime = new Date(tournament.startTime);
        const endTime = new Date(tournament.endTime);

<<<<<<< HEAD
        // Update upcoming to active
=======
>>>>>>> 65f0909f
        if (tournament.status === 'upcoming' && now >= startTime && now < endTime) {
          tournament.status = 'active';
          updated = true;
        }

<<<<<<< HEAD
        // Update active to completed
        if (tournament.status === 'active' && now >= endTime) {
          tournament.status = 'completed';

          // Get winners
          const leaderboard = LeaderboardManager.getTournamentLeaderboard(tournament.id);
          tournament.winners = leaderboard.slice(0, 3); // Top 3 winners

=======
        if (tournament.status === 'active' && now >= endTime) {
          tournament.status = 'completed';

          const leaderboard = LeaderboardManager.getTournamentLeaderboard(tournament.id);
          tournament.winners = leaderboard.slice(0, 3);
>>>>>>> 65f0909f
          updated = true;
        }
      });

<<<<<<< HEAD
      // Save if any updates were made
      if (updated) {
        localStorage.setItem(
          (LeaderboardManager as any)['TOURNAMENTS_STORAGE_KEY'],
=======
      if (updated) {
        localStorage.setItem(
          (LeaderboardManager as any).TOURNAMENTS_STORAGE_KEY,
>>>>>>> 65f0909f
          JSON.stringify(tournaments)
        );
      }
    } catch (error) {
      console.error('Error updating tournament statuses:', error);
    }
  }

  /**
   * Get available tournaments for a player
   */
  static getAvailableTournaments(playerWallet?: string): Tournament[] {
    try {
      const tournaments = LeaderboardManager.getTournaments();
<<<<<<< HEAD

      // Filter to only show active tournaments
=======
>>>>>>> 65f0909f
      const activeTournaments = tournaments.filter((t) => t.status === 'active');

      if (!playerWallet) {
        return activeTournaments;
      }

<<<<<<< HEAD
      // Mark if player has entered each tournament
=======
>>>>>>> 65f0909f
      return activeTournaments.map((tournament) => ({
        ...tournament,
        hasEntered: tournament.participants.includes(playerWallet),
      })) as Tournament[];
    } catch (error) {
      console.error('Error getting available tournaments:', error);
      return [];
    }
  }

  /**
   * Get all currently active tournaments
   */
  static getActiveTournaments(): Tournament[] {
    try {
      const tournaments = LeaderboardManager.getTournaments();
      return tournaments.filter((t) => t.status === 'active');
    } catch (error) {
      console.error('Error getting active tournaments:', error);
      return [];
    }
  }

  /**
   * Create initial tournaments if none exist
   * (This should be called when the app initializes)
   */
  static initializeTournaments(): void {
    try {
      const existingTournaments = LeaderboardManager.getTournaments();

      if (existingTournaments.length === 0) {
        const now = new Date();

        // Easy tournament – ends in 1 day
        const easyEndTime = new Date(now);
        easyEndTime.setDate(now.getDate() + 1);
        TournamentManager.createTournament(
<<<<<<< HEAD
=======
          'Easy Tournament',
          0.01,
          now,
          easyEndTime,
          'easy'
        );

        // Medium tournament – ends in 3 days
        const mediumEndTime = new Date(now);
        mediumEndTime.setDate(now.getDate() + 3);
        TournamentManager.createTournament(
          'Medium Tournament',
          0.1,
          now,
          mediumEndTime,
          'medium'
        );

        // Hard tournament – ends in 7 days
        const hardEndTime = new Date(now);
        hardEndTime.setDate(now.getDate() + 7);
        TournamentManager.createTournament(
          'Hard Tournament',
          0.9,
          now,
          hardEndTime,
          'hard'
        );
      }
    } catch (error) {
      console.error('Error initializing tournaments:', error);
    }
  }
}
>>>>>>> 65f0909f
<|MERGE_RESOLUTION|>--- conflicted
+++ resolved
@@ -1,7 +1,4 @@
-<<<<<<< HEAD
-=======
 // src/lib/tournament.ts
->>>>>>> 65f0909f
 import { LeaderboardManager, Tournament } from './leaderboard';
 import { toast } from 'sonner';
 import { makePayment } from './solana';
@@ -16,15 +13,9 @@
 
 // Default prize distribution percentages (0.1% kept for treasury)
 const DEFAULT_PRIZE_DISTRIBUTION: { rank: number; percentage: number }[] = [
-<<<<<<< HEAD
-  { rank: 1, percentage: 50 },    // First place: 50% of the prize pool
-  { rank: 2, percentage: 30 },    // Second place: 30% of the prize pool
-  { rank: 3, percentage: 19.9 },  // Third place: 19.9% of the prize pool
-=======
   { rank: 1, percentage: 50 },   // First place: 50%
   { rank: 2, percentage: 30 },   // Second place: 30%
   { rank: 3, percentage: 19.9 }, // Third place: 19.9%
->>>>>>> 65f0909f
 ];
 
 export class TournamentManager {
@@ -58,10 +49,6 @@
         status = 'completed';
       }
 
-<<<<<<< HEAD
-      // Create tournament
-=======
->>>>>>> 65f0909f
       const tournament = LeaderboardManager.createTournament({
         name,
         entryFee,
@@ -111,19 +98,11 @@
         return true;
       }
 
-<<<<<<< HEAD
-      // Make payment for entry fee
-=======
->>>>>>> 65f0909f
       const paid = await makePayment(connection, wallet, tournament.entryFee);
       if (!paid) {
         return false;
       }
 
-<<<<<<< HEAD
-      // Add player to tournament
-=======
->>>>>>> 65f0909f
       const success = LeaderboardManager.joinTournament(
         tournamentId,
         wallet.publicKey.toString(),
@@ -199,19 +178,6 @@
 
       const tournament = tournaments[tournamentIndex];
 
-<<<<<<< HEAD
-      // Set status to completed
-      tournament.status = 'completed';
-
-      // Get top players
-      const leaderboard = LeaderboardManager.getTournamentLeaderboard(tournamentId);
-      tournament.winners = leaderboard.slice(0, 3); // Top 3 winners
-
-      // Update tournament
-      tournaments[tournamentIndex] = tournament;
-      localStorage.setItem(
-        (LeaderboardManager as any)['TOURNAMENTS_STORAGE_KEY'],
-=======
       tournament.status = 'completed';
 
       const leaderboard = LeaderboardManager.getTournamentLeaderboard(tournamentId);
@@ -220,7 +186,6 @@
       tournaments[tournamentIndex] = tournament;
       localStorage.setItem(
         (LeaderboardManager as any).TOURNAMENTS_STORAGE_KEY,
->>>>>>> 65f0909f
         JSON.stringify(tournaments)
       );
 
@@ -238,55 +203,29 @@
     try {
       const tournaments = LeaderboardManager.getTournaments();
       let updated = false;
-<<<<<<< HEAD
-
-=======
->>>>>>> 65f0909f
       const now = new Date();
 
       tournaments.forEach((tournament) => {
         const startTime = new Date(tournament.startTime);
         const endTime = new Date(tournament.endTime);
 
-<<<<<<< HEAD
-        // Update upcoming to active
-=======
->>>>>>> 65f0909f
         if (tournament.status === 'upcoming' && now >= startTime && now < endTime) {
           tournament.status = 'active';
           updated = true;
         }
 
-<<<<<<< HEAD
-        // Update active to completed
         if (tournament.status === 'active' && now >= endTime) {
           tournament.status = 'completed';
 
-          // Get winners
-          const leaderboard = LeaderboardManager.getTournamentLeaderboard(tournament.id);
-          tournament.winners = leaderboard.slice(0, 3); // Top 3 winners
-
-=======
-        if (tournament.status === 'active' && now >= endTime) {
-          tournament.status = 'completed';
-
           const leaderboard = LeaderboardManager.getTournamentLeaderboard(tournament.id);
           tournament.winners = leaderboard.slice(0, 3);
->>>>>>> 65f0909f
           updated = true;
         }
       });
 
-<<<<<<< HEAD
-      // Save if any updates were made
-      if (updated) {
-        localStorage.setItem(
-          (LeaderboardManager as any)['TOURNAMENTS_STORAGE_KEY'],
-=======
       if (updated) {
         localStorage.setItem(
           (LeaderboardManager as any).TOURNAMENTS_STORAGE_KEY,
->>>>>>> 65f0909f
           JSON.stringify(tournaments)
         );
       }
@@ -301,21 +240,12 @@
   static getAvailableTournaments(playerWallet?: string): Tournament[] {
     try {
       const tournaments = LeaderboardManager.getTournaments();
-<<<<<<< HEAD
-
-      // Filter to only show active tournaments
-=======
->>>>>>> 65f0909f
       const activeTournaments = tournaments.filter((t) => t.status === 'active');
 
       if (!playerWallet) {
         return activeTournaments;
       }
 
-<<<<<<< HEAD
-      // Mark if player has entered each tournament
-=======
->>>>>>> 65f0909f
       return activeTournaments.map((tournament) => ({
         ...tournament,
         hasEntered: tournament.participants.includes(playerWallet),
@@ -354,8 +284,6 @@
         const easyEndTime = new Date(now);
         easyEndTime.setDate(now.getDate() + 1);
         TournamentManager.createTournament(
-<<<<<<< HEAD
-=======
           'Easy Tournament',
           0.01,
           now,
@@ -389,5 +317,4 @@
       console.error('Error initializing tournaments:', error);
     }
   }
-}
->>>>>>> 65f0909f
+}