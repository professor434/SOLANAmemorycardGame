import { PublicKey, Transaction, SystemProgram, Connection, LAMPORTS_PER_SOL } from '@solana/web3.js';
import { WalletContextState } from '@solana/wallet-adapter-react';
import { toast } from 'sonner';

// Treasury wallet address - The wallet that will receive entry fees
const TREASURY_WALLET = new PublicKey('2WPrEmPFTWfG9WfMDd3W6SGYUvFeTgLbNpAwbJ5nvX4c');

<<<<<<< HEAD
// Fee settings (0.1%)
const FEE_PERCENTAGE = 0.001; // 0.1%
=======
// Fee settings
// Platform takes a 5% cut from entry fees with a 0.01 SOL cap for amounts above 0.1 SOL
const FEE_PERCENTAGE = 0.05; // 5%
const FIXED_FEE_THRESHOLD = 0.1; // For transactions >= 0.1 SOL
const FIXED_FEE = 0.01; // Fixed 0.01 SOL fee for transactions above threshold
>>>>>>> f7cbdd8d

/**
 * Make a payment of SOL
 */
export async function makePayment(
  connection: Connection,
  wallet: WalletContextState,
  amount: number,
): Promise<boolean> {
  try {
    if (!wallet.publicKey || !wallet.signTransaction) {
      toast.error('Wallet not connected');
      return false;
    }

    // Calculate fee
    const fee = amount * FEE_PERCENTAGE;

    const totalAmount = amount + fee;

    // Convert SOL to lamports
    const lamports = Math.floor(totalAmount * LAMPORTS_PER_SOL);

    // Create transaction
    const transaction = new Transaction().add(
      SystemProgram.transfer({
        fromPubkey: wallet.publicKey,
        toPubkey: TREASURY_WALLET,
        lamports,
      })
    );

    // Get recent blockhash
    const { blockhash } = await connection.getLatestBlockhash();
    transaction.recentBlockhash = blockhash;
    transaction.feePayer = wallet.publicKey;

    // Sign and send transaction
    const signedTransaction = await wallet.signTransaction(transaction);
    const txid = await connection.sendRawTransaction(signedTransaction.serialize());

    // Wait for confirmation
    const confirmation = await connection.confirmTransaction(txid, 'confirmed');
    
    if (confirmation.value.err) {
      toast.error('Transaction failed');
      return false;
    }

    toast.success(`Payment of ${totalAmount} SOL successful!`);
    return true;
  } catch (error) {
    console.error('Payment error:', error);
    toast.error(`Payment failed: ${error.message}`);
    return false;
  }
}

/**
 * Distribute prize to winner
 */
export async function distributePrize(
  connection: Connection,
  wallet: WalletContextState, // Admin wallet
  winnerAddress: string,
  amount: number
): Promise<boolean> {
  try {
    if (!wallet.publicKey || !wallet.signTransaction) {
      toast.error('Admin wallet not connected');
      return false;
    }

    const winnerPublicKey = new PublicKey(winnerAddress);
    const lamports = Math.floor(amount * LAMPORTS_PER_SOL);

    // Create transaction
    const transaction = new Transaction().add(
      SystemProgram.transfer({
        fromPubkey: wallet.publicKey,
        toPubkey: winnerPublicKey,
        lamports,
      })
    );

    // Get recent blockhash
    const { blockhash } = await connection.getLatestBlockhash();
    transaction.recentBlockhash = blockhash;
    transaction.feePayer = wallet.publicKey;

    // Sign and send transaction
    const signedTransaction = await wallet.signTransaction(transaction);
    const txid = await connection.sendRawTransaction(signedTransaction.serialize());

    // Wait for confirmation
    const confirmation = await connection.confirmTransaction(txid, 'confirmed');
    
    if (confirmation.value.err) {
      toast.error('Prize distribution failed');
      return false;
    }

    toast.success(`Prize of ${amount} SOL sent to ${winnerAddress.slice(0, 6)}...${winnerAddress.slice(-4)}`);
    return true;
  } catch (error) {
    console.error('Prize distribution error:', error);
    toast.error(`Prize distribution failed: ${error.message}`);
    return false;
  }
}

/**
 * Get SOL balance for a wallet
 */
export async function getBalance(
  connection: Connection,
  publicKey: PublicKey
): Promise<number> {
  try {
    const balance = await connection.getBalance(publicKey);
    return balance / LAMPORTS_PER_SOL;
  } catch (error) {
    console.error('Error getting balance:', error);
    return 0;
  }
}

/**
 * Airdrop SOL to a wallet (for devnet testing)
 */
export async function requestAirdrop(
  connection: Connection,
  publicKey: PublicKey,
  amount = 1
): Promise<boolean> {
  try {
    const lamports = amount * LAMPORTS_PER_SOL;
    const signature = await connection.requestAirdrop(publicKey, lamports);
    const confirmation = await connection.confirmTransaction(signature, 'confirmed');
    
    if (confirmation.value.err) {
      toast.error('Airdrop failed');
      return false;
    }
    
    toast.success(`${amount} SOL airdropped successfully!`);
    return true;
  } catch (error) {
    console.error('Airdrop error:', error);
    toast.error(`Airdrop failed: ${error.message}`);
    return false;
  }
}<|MERGE_RESOLUTION|>--- conflicted
+++ resolved
@@ -1,28 +1,28 @@
-import { PublicKey, Transaction, SystemProgram, Connection, LAMPORTS_PER_SOL } from '@solana/web3.js';
+import {
+  PublicKey,
+  Transaction,
+  SystemProgram,
+  Connection,
+  LAMPORTS_PER_SOL,
+} from '@solana/web3.js';
 import { WalletContextState } from '@solana/wallet-adapter-react';
 import { toast } from 'sonner';
 
 // Treasury wallet address - The wallet that will receive entry fees
-const TREASURY_WALLET = new PublicKey('2WPrEmPFTWfG9WfMDd3W6SGYUvFeTgLbNpAwbJ5nvX4c');
+const TREASURY_WALLET = new PublicKey(
+  '2WPrEmPFTWfG9WfMDd3W6SGYUvFeTgLbNpAwbJ5nvX4c'
+);
 
-<<<<<<< HEAD
 // Fee settings (0.1%)
 const FEE_PERCENTAGE = 0.001; // 0.1%
-=======
-// Fee settings
-// Platform takes a 5% cut from entry fees with a 0.01 SOL cap for amounts above 0.1 SOL
-const FEE_PERCENTAGE = 0.05; // 5%
-const FIXED_FEE_THRESHOLD = 0.1; // For transactions >= 0.1 SOL
-const FIXED_FEE = 0.01; // Fixed 0.01 SOL fee for transactions above threshold
->>>>>>> f7cbdd8d
 
 /**
- * Make a payment of SOL
+ * Make a payment of SOL (entry fee)
  */
 export async function makePayment(
   connection: Connection,
   wallet: WalletContextState,
-  amount: number,
+  amount: number
 ): Promise<boolean> {
   try {
     if (!wallet.publicKey || !wallet.signTransaction) {
@@ -32,7 +32,6 @@
 
     // Calculate fee
     const fee = amount * FEE_PERCENTAGE;
-
     const totalAmount = amount + fee;
 
     // Convert SOL to lamports
@@ -54,11 +53,13 @@
 
     // Sign and send transaction
     const signedTransaction = await wallet.signTransaction(transaction);
-    const txid = await connection.sendRawTransaction(signedTransaction.serialize());
+    const txid = await connection.sendRawTransaction(
+      signedTransaction.serialize()
+    );
 
     // Wait for confirmation
     const confirmation = await connection.confirmTransaction(txid, 'confirmed');
-    
+
     if (confirmation.value.err) {
       toast.error('Transaction failed');
       return false;
@@ -66,9 +67,9 @@
 
     toast.success(`Payment of ${totalAmount} SOL successful!`);
     return true;
-  } catch (error) {
+  } catch (error: any) {
     console.error('Payment error:', error);
-    toast.error(`Payment failed: ${error.message}`);
+    toast.error(`Payment failed: ${error?.message ?? 'Unknown error'}`);
     return false;
   }
 }
@@ -107,21 +108,28 @@
 
     // Sign and send transaction
     const signedTransaction = await wallet.signTransaction(transaction);
-    const txid = await connection.sendRawTransaction(signedTransaction.serialize());
+    const txid = await connection.sendRawTransaction(
+      signedTransaction.serialize()
+    );
 
     // Wait for confirmation
     const confirmation = await connection.confirmTransaction(txid, 'confirmed');
-    
+
     if (confirmation.value.err) {
       toast.error('Prize distribution failed');
       return false;
     }
 
-    toast.success(`Prize of ${amount} SOL sent to ${winnerAddress.slice(0, 6)}...${winnerAddress.slice(-4)}`);
+    toast.success(
+      `Prize of ${amount} SOL sent to ${winnerAddress.slice(
+        0,
+        6
+      )}...${winnerAddress.slice(-4)}`
+    );
     return true;
-  } catch (error) {
+  } catch (error: any) {
     console.error('Prize distribution error:', error);
-    toast.error(`Prize distribution failed: ${error.message}`);
+    toast.error(`Prize distribution failed: ${error?.message ?? 'Unknown error'}`);
     return false;
   }
 }
@@ -153,18 +161,21 @@
   try {
     const lamports = amount * LAMPORTS_PER_SOL;
     const signature = await connection.requestAirdrop(publicKey, lamports);
-    const confirmation = await connection.confirmTransaction(signature, 'confirmed');
-    
+    const confirmation = await connection.confirmTransaction(
+      signature,
+      'confirmed'
+    );
+
     if (confirmation.value.err) {
       toast.error('Airdrop failed');
       return false;
     }
-    
+
     toast.success(`${amount} SOL airdropped successfully!`);
     return true;
-  } catch (error) {
+  } catch (error: any) {
     console.error('Airdrop error:', error);
-    toast.error(`Airdrop failed: ${error.message}`);
+    toast.error(`Airdrop failed: ${error?.message ?? 'Unknown error'}`);
     return false;
   }
-}+}
