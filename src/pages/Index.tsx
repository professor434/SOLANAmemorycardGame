--- conflicted
+++ resolved
@@ -308,12 +308,9 @@
     return (
       <div
         key={card.id}
-<<<<<<< HEAD
-        className="perspective-500 cursor-pointer"
-        style={{ aspectRatio: '1 / 1' }}
-=======
+
         className="perspective-500 aspect-square cursor-pointer"
->>>>>>> 96bf8806
+
         onClick={() => handleCardClick(index)}
       >
         <div
